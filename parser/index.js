--- conflicted
+++ resolved
@@ -2,11 +2,7 @@
 const moment = require('moment');
 const { JSDOM } = require('jsdom');
 const sanitizeHTML = require('sanitize-html');
-<<<<<<< HEAD
 const { html: beautify } = require('js-beautify');
-=======
-const { html: beautify } = require('js-beautify').html;
->>>>>>> 311b3921
 
 const { env } = process;
 
