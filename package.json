{
  "name": "site-crawler",
  "version": "1.0.0",
  "main": "index.js",
  "author": "Sergey Drobov <serch.m@gmail.com>",
  "license": "UNLICENSED",
  "private": true,
  "dependencies": {
    "dotenv": "^6.0.0",
    "eslint": "^5.0.0",
    "eslint-config-airbnb": "^17.0.0",
    "eslint-plugin-import": "^2.12.0",
    "eslint-plugin-jsx-a11y": "^6.0.3",
    "eslint-plugin-react": "^7.9.1",
    "feedparser-promised": "git+https://github.com/sdrobov/feedparser-promised.git",
<<<<<<< HEAD
    "google-auth-library": "^1.6.1",
    "googleapis": "^32.0.0",
=======
    "googleapis": "^34.0.0",
>>>>>>> 311b3921
    "js-beautify": "^1.7.5",
    "jsdom": "^12.0.0",
    "moment": "^2.19.4",
    "mysql2": "^1.5.1",
    "pre-commit": "^1.2.2",
    "sanitize-html": "^1.16.3"
  },
  "scripts": {
    "start": "node crawler",
    "lint": "node node_modules/.bin/eslint *.js . --ignore-path .eslintrc.js --fix"
  },
  "pre-commit": [
    "lint"
  ]
}<|MERGE_RESOLUTION|>--- conflicted
+++ resolved
@@ -13,12 +13,8 @@
     "eslint-plugin-jsx-a11y": "^6.0.3",
     "eslint-plugin-react": "^7.9.1",
     "feedparser-promised": "git+https://github.com/sdrobov/feedparser-promised.git",
-<<<<<<< HEAD
     "google-auth-library": "^1.6.1",
     "googleapis": "^32.0.0",
-=======
-    "googleapis": "^34.0.0",
->>>>>>> 311b3921
     "js-beautify": "^1.7.5",
     "jsdom": "^12.0.0",
     "moment": "^2.19.4",
